--- conflicted
+++ resolved
@@ -48,10 +48,6 @@
 WORKDIR /root/
 COPY . niworkflows/
 RUN cd niworkflows && \
-<<<<<<< HEAD
-    python setup.py install && \
-=======
     pip install --process-dependency-links -e .[all] && \
->>>>>>> c2a1b83a
     python -c 'from niworkflows.data.getters import get_mni_template_ras; get_mni_template_ras()' && \
     python -c 'from niworkflows.data.getters import get_ds003_downsampled; get_ds003_downsampled()'