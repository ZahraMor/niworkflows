--- conflicted
+++ resolved
@@ -17,19 +17,11 @@
 else
     case ${CIRCLE_NODE_INDEX} in
     0)
-<<<<<<< HEAD
-        docker run -ti --env SAVE_CIRCLE_ARTIFACTS="/scratch" --env CIRCLE_NPROCS=4 -v ${SCRATCH}/py3:/scratch -w /scratch --entrypoint=/usr/local/miniconda/bin/py.test niworkflows:py3 /root/niworkflows -n 2 -v --junit-xml=/scratch/pytest.xml
+        docker run --rm=false -ti --env SAVE_CIRCLE_ARTIFACTS="/scratch" --env CIRCLE_NPROCS=4 -v ${SCRATCH}/py3:/scratch -w /scratch --entrypoint=/usr/local/miniconda/bin/py.test niworkflows:py3 /root/niworkflows -n 2 -v --junit-xml=/scratch/pytest.xml
         code=$(( $code + $? ))
         ;;
     1)
-        docker run -ti --env SAVE_CIRCLE_ARTIFACTS="/scratch" --env CIRCLE_NPROCS=4 -v ${SCRATCH}/py2:/scratch -w /scratch --entrypoint=/usr/local/miniconda/bin/py.test niworkflows:py2 /root/niworkflows -n 2 -v --junit-xml=/scratch/pytest.xml
-=======
-        docker run --rm=false -ti --env SAVE_CIRCLE_ARTIFACTS="/scratch" --env CIRCLE_NPROCS=4 -v ${SCRATCH}/py3:/scratch -w /scratch --entrypoint=/usr/local/miniconda/bin/py.test niworkflows:py3 /root/niworkflows  -n 2 -v --junit-xml=/scratch/pytest.xml
-        code=$(( $code + $? ))
-        ;;
-    1)
-        docker run --rm=false -ti --env SAVE_CIRCLE_ARTIFACTS="/scratch" --env CIRCLE_NPROCS=4 -v ${SCRATCH}/py2:/scratch -w /scratch --entrypoint=/usr/local/miniconda/bin/py.test niworkflows:py2 /root/niworkflows  -n 2 -v --junit-xml=/scratch/pytest.xml
->>>>>>> b6e2784a
+        docker run --rm=false -ti --env SAVE_CIRCLE_ARTIFACTS="/scratch" --env CIRCLE_NPROCS=4 -v ${SCRATCH}/py2:/scratch -w /scratch --entrypoint=/usr/local/miniconda/bin/py.test niworkflows:py2 /root/niworkflows -n 2 -v --junit-xml=/scratch/pytest.xml
         code=$(( $code + $? ))
         ;;
     esac
