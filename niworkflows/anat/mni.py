# -*- coding: utf-8 -*-
# @Author: oesteban
# @Date:   2016-07-21 11:28:52
""" A robust ANTs T1-to-MNI registration workflow with fallback retry """

from __future__ import print_function, division, absolute_import, unicode_literals
from os import path as op
import shutil
import pkg_resources as pkgr
from multiprocessing import cpu_count
from packaging.version import Version

from niworkflows.nipype.interfaces.ants.registration import Registration, RegistrationOutputSpec
from niworkflows.nipype.interfaces.ants.resampling import ApplyTransforms
from niworkflows.nipype.interfaces.ants import AffineInitializer
from niworkflows.nipype.interfaces.base import (
    traits, isdefined, BaseInterface, BaseInterfaceInputSpec, File)

from niworkflows.data import getters
from niworkflows import NIWORKFLOWS_LOG, __version__

import nibabel as nb
import numpy as np

niworkflows_version = Version(__version__)


class RobustMNINormalizationInputSpec(BaseInterfaceInputSpec):
<<<<<<< HEAD
    # Enable deprecation
    package_version = niworkflows_version

    moving_image = File(exists=True, mandatory=True, desc='image to apply transformation to')
    reference_image = File(exists=True, desc='override the reference image')
=======
    """
    Set inputs to RobustMNINormalization
    """

    # Moving image.
    moving_image = InputMultiPath(
        File(exists=True), mandatory=True, desc='image to apply transformation to')
    # Reference image (optional). 
    reference_image = InputMultiPath(
        File(exists=True), desc='override the reference image')
    # Moving mask (optional).
>>>>>>> 6cdfd1fa
    moving_mask = File(exists=True, desc='moving image mask')
    # Reference mask (optional).
    reference_mask = File(exists=True, desc='reference image mask')
    # Lesion mask (optional).
    lesion_mask = File(exists=True, desc='lesion mask image')
    # Number of threads to use for ANTs/ITK processes.
    num_threads = traits.Int(cpu_count(), usedefault=True, nohash=True,
                             desc="Number of ITK threads to use")
<<<<<<< HEAD
    flavor = traits.Enum('precise', 'testing', 'fast', usedefault=True,
                         desc='registration settings parameter set')
=======
    # Run in test mode?
    testing = traits.Bool(False, usedefault=True, desc='use testing settings')
    # Orientation of input and template images.
>>>>>>> 6cdfd1fa
    orientation = traits.Enum('RAS', 'LAS', mandatory=True, usedefault=True,
                              desc='modify template orientation (should match input image)')
    # Modality of the reference image.
    reference = traits.Enum('T1', 'T2', 'PD', mandatory=True, usedefault=True,
                            desc='set the reference modality for registration')
    # T1 or EPI registration?
    moving = traits.Enum('T1', 'EPI', usedefault=True, mandatory=True,
                         desc='registration type')
    # Template to use as the default reference image.
    template = traits.Enum(
        'mni_icbm152_linear',
        'mni_icbm152_nlin_asym_09c',
        usedefault=True, desc='define the template to be used')
    # Load other settings from file.
    settings = traits.List(File(exists=True), desc='pass on the list of settings files')
    # Resolution of the default template.
    template_resolution = traits.Enum(1, 2, mandatory=True, usedefault=True,
                                      desc='template resolution')
    # Use explicit masking?
    explicit_masking = traits.Bool(True, usedefault=True,
                                   desc="Set voxels outside the masks to zero"
                                        "thus creating an artificial border"
                                        "that can drive the registration. "
                                        "Requires reliable and accurate masks."
                                        "See https://sourceforge.net/p/advants/discussion/840261/thread/27216e69/#c7ba")
    initial_moving_transform = File(exists=True, desc='transform for initialization')


class RobustMNINormalization(BaseInterface):
    """
    An interface to robustly run T1-to-MNI spatial normalization.
    Several settings are sequentially tried until some work.
    """
    input_spec = RobustMNINormalizationInputSpec
    output_spec = RegistrationOutputSpec

    def _list_outputs(self):
        return self._results

    def __init__(self, **inputs):
        self.norm = None
        self.retry = 0
        self._results = {}
        super(RobustMNINormalization, self).__init__(**inputs)

    def _get_settings(self):
        """
        Return any settings defined by the user, as well as any pre-defined
        settings files that exist for the image modalities to be registered.
        """
        # If user-defined settings exist...
        if isdefined(self.inputs.settings):
            # Note this in the log and return those settings.
            NIWORKFLOWS_LOG.info('User-defined settings, overriding defaults')
            return self.inputs.settings
<<<<<<< HEAD

        filestart = '{}-mni_registration_{}_'.format(
            self.inputs.moving.lower(), self.inputs.flavor)

=======
        
        # Define a prefix for output files based on the modality of the moving image.
        filestart = '{}-mni_registration_'.format(self.inputs.moving.lower())
        # If running in test mode, indicate this in the output prefix.
        if self.inputs.testing:
            filestart += 'testing_'
        
        # Get a list of settings files that match the output prefix. 
>>>>>>> 6cdfd1fa
        filenames = [i for i in pkgr.resource_listdir('niworkflows', 'data')
                     if i.startswith(filestart) and i.endswith('.json')]
        # Return the settings files.
        return [pkgr.resource_filename('niworkflows.data', f)
                for f in sorted(filenames)]

    def _run_interface(self, runtime):
        # Get a list of settings files.
        settings_files = self._get_settings()

<<<<<<< HEAD
        ants_args = self._get_ants_args()

        if not isdefined(self.inputs.initial_moving_transform):
            NIWORKFLOWS_LOG.info('Estimating initial transform using AffineInitializer')
            ants_args['initial_moving_transform'] = AffineInitializer(
                fixed_image=ants_args['fixed_image'],
                moving_image=ants_args['moving_image'],
                num_threads=self.inputs.num_threads).run().outputs.out_file

        for ants_settings in settings_files:
            interface_result = None

            NIWORKFLOWS_LOG.info('Loading settings from file %s.',
                                 ants_settings)
            self.norm = Registration(from_file=ants_settings, **ants_args)

=======
        # For each settings file...
        for ants_settings in settings_files:
            interface_result = None

            # Configure an ANTs run based on these settings.
            self._config_ants(ants_settings)
            
            # Print the retry number and command line call to the log.
>>>>>>> 6cdfd1fa
            NIWORKFLOWS_LOG.info(
                'Retry #%d, commandline: \n%s', self.retry, self.norm.cmdline)
            try:
                # Try running registration.
                interface_result = self.norm.run()
            except Exception as exc:
                # If registration fails, note this in the log.
                NIWORKFLOWS_LOG.warn(
                        'Retry #%d failed: %s.', self.retry, exc)

            errfile = op.join(runtime.cwd, 'stderr.nipype')
            outfile = op.join(runtime.cwd, 'stdout.nipype')
 
            shutil.move(errfile, errfile + '.%03d' % self.retry)
            shutil.move(outfile, outfile + '.%03d' % self.retry)
            
            # If registration runs successfully...
            if interface_result is not None:
                runtime.returncode = 0
                # Grab the outputs.
                self._results.update(interface_result.outputs.get())
<<<<<<< HEAD
                if isdefined(self.inputs.moving_mask):
                    self._validate_results()
=======
                # Note this in the log.
>>>>>>> 6cdfd1fa
                NIWORKFLOWS_LOG.info(
                    'Successful spatial normalization (retry #%d).', self.retry)
                # Break out of the retry loop.
                return runtime

            # If registration failed, increment the retry counter.
            self.retry += 1

        # If all tries fail, raise an error.
        raise RuntimeError(
            'Robust spatial normalization failed after %d retries.' % (self.retry - 1))

<<<<<<< HEAD
    def _get_ants_args(self):
        args = {'moving_image': self.inputs.moving_image,
                'num_threads': self.inputs.num_threads,
                'terminal_output': 'file',
                'write_composite_transform': True,
                'initial_moving_transform': self.inputs.initial_moving_transform}

=======
    def _config_ants(self, ants_settings):
        """
        Configure RobustMNINormalization based on defaults and optional custom
        settings/inputs set in RobustMNINormalizationInputSpec.
        """
        NIWORKFLOWS_LOG.info('Loading settings from file %s.', ants_settings)

        # Call the Registration class from nipype.interfaces.ants
        self.norm = Registration(
            moving_image=self.inputs.moving_image,
            num_threads=self.inputs.num_threads,
            from_file=ants_settings,
            terminal_output='file',
            write_composite_transform=True
        )
       
        """
        Moving image handling
        """
        # If a moving mask is provided...
>>>>>>> 6cdfd1fa
        if isdefined(self.inputs.moving_mask):
            # If explicit masking is enabled...
            if self.inputs.explicit_masking:
<<<<<<< HEAD
                args['moving_image'] = mask(
                    self.inputs.moving_image,
=======
                # Mask the moving image.
                # Do not use a moving mask during registration.
                self.norm.inputs.moving_image = mask(
                    self.inputs.moving_image[0],
>>>>>>> 6cdfd1fa
                    self.inputs.moving_mask,
                    "moving_masked.nii.gz")
                
                # If a lesion mask is also provided...
                if isdefined(self.inputs.lesion_mask):
                    # Create a cost function mask with the form: [global mask - lesion mask]
                    # Use this as the moving mask.
                    self.norm.inputs.moving_image_mask = create_cfm(
                        self.inputs.moving_mask,
                        "moving_cfm.nii.gz",
                        self.inputs.lesion_mask,
                        global_mask=True)
            
            # If a moving mask is provided...
            # But explicit masking is disabled...
            else:
<<<<<<< HEAD
                args['moving_image_mask'] = self.inputs.moving_mask
=======
                # Use the moving mask.
                self.norm.inputs.moving_image_mask = self.inputs.moving_mask
                
                # If a lesion mask is also provided...
                if isdefined(self.inputs.lesion_mask):
                    # Create a cost function mask with the form: [moving mask - lesion mask]
                    # Use this as the moving mask.
                    self.norm.inputs.moving_image_mask = create_cfm(
                        self.inputs.moving_mask,
                        "moving_cfm.nii.gz",
                        self.inputs.lesion_mask,
                        global_mask=False)

        # If no moving mask is provided... 
        else:
            # But a lesion mask *is* provided...
            if isdefined(self.inputs.lesion_mask):
                # Create a cost function mask with the form: [global mask - lesion mask]
                # Use this as the moving mask.
                self.norm.inputs.moving_image_mask = create_cfm(
                    self.inputs.moving_image,
                    "moving_cfm.nii.gz",
                    self.inputs.lesion_mask,
                    global_mask=True)
>>>>>>> 6cdfd1fa

        """
        Reference image handling
        """
        # If a reference image is provided....
        if isdefined(self.inputs.reference_image):
<<<<<<< HEAD
            args['fixed_image'] = self.inputs.reference_image
=======
            # Use the reference image as the fixed image. 
            self.norm.inputs.fixed_image = self.inputs.reference_image
            
            # If a reference mask is provided...
>>>>>>> 6cdfd1fa
            if isdefined(self.inputs.reference_mask):
                # If explicit masking is enabled...
                if self.inputs.explicit_masking:
<<<<<<< HEAD
                    args['fixed_image'] = mask(
                        self.inputs.reference_image,
                        self.inputs.mreference_mask,
=======
                    # Mask the fixed image.
                    # Do not use a fixed mask during registration.
                    self.norm.inputs.fixed_image = mask(
                        self.inputs.reference_image[0],
                        self.inputs.reference_mask,
>>>>>>> 6cdfd1fa
                        "fixed_masked.nii.gz")

                    # If a lesion mask is also provided...
                    if isdefined(self.inputs.lesion_mask):
                        # Create a cost function mask with the form: [global mask]
                        # Use this as the fixed mask.
                        self.norm.inputs.fixed_image_mask = create_cfm(
                            self.inputs.reference_mask,
                            "fixed_cfm.nii.gz",
                            lesion_mask=None,
                            global_mask=True)

                # If a reference mask is provided...
                # But explicit masking is disabled...
                else:
<<<<<<< HEAD
                    args['fixed_image_mask'] = self.inputs.reference_mask
        else:
            if self.inputs.orientation == 'LAS':
                raise NotImplementedError

            mni_template = getters.get_dataset(self.inputs.template)
            resolution = self.inputs.template_resolution
=======
                    # Use use the reference mask.
                    self.norm.inputs.fixed_image_mask = self.inputs.reference_mask

            # If no reference mask is provided...
            else:
                # But a lesion mask *is* provided...
                if isdefined(self.inputs.lesion_mask):
                    # Create a cost function mask with the form: [global mask]
                    # Use this as the fixed mask.
                    self.norm.inputs.fixed_image_mask = create_cfm(
                        self.inputs.reference_image,
                        "fixed_cfm.nii.gz",
                        lesion_mask=None,
                        global_mask=True)
        
        # If no reference image is provided...
        else:
            # Get the template specified by the user.
            get_template = getattr(getters, 'get_{}'.format(self.inputs.template))
            mni_template = get_template()

            # Raise an error if the user specifies an unsupported image orientation.
            if self.inputs.orientation == 'LAS':
                raise NotImplementedError

            # Set the template resolution.
            resolution = self.inputs.template_resolution
            # Use a 2mm template when running in testing mode.
            if self.inputs.testing:
                resolution = 2
>>>>>>> 6cdfd1fa

            # If explicit masking is enabled...
            if self.inputs.explicit_masking:
<<<<<<< HEAD
                args['fixed_image'] = mask(op.join(
                    mni_template, '%dmm_%s.nii.gz' % (resolution, self.inputs.reference)),
                    op.join(
                        mni_template, '%dmm_brainmask.nii.gz' % resolution),
                    "fixed_masked.nii.gz")
            else:
                args['fixed_image'] = op.join(
                    mni_template,
                    '%dmm_%s.nii.gz' % (resolution, self.inputs.reference))
                args['fixed_image_mask'] = op.join(
                    mni_template, '%dmm_brainmask.nii.gz' % resolution)

        return args

    def _validate_results(self):
        forward_transform = self._results['composite_transform']
        input_mask = self.inputs.moving_mask
        if isdefined(self.inputs.reference_mask):
            target_mask = self.inputs.reference_mask
        else:
            mni_template = getters.get_dataset(self.inputs.template)
            resolution = self.inputs.template_resolution
            target_mask = op.join(mni_template, '%dmm_brainmask.nii.gz' % resolution)

        res = ApplyTransforms(dimension=3,
                              input_image=input_mask,
                              reference_image=target_mask,
                              transforms=forward_transform,
                              interpolation='NearestNeighbor').run()
        input_mask_data = (nb.load(res.outputs.output_image).get_data() != 0)
        target_mask_data = (nb.load(target_mask).get_data() != 0)

        overlap_voxel_count = np.logical_and(input_mask_data, target_mask_data)

        overlap_perc = float(overlap_voxel_count.sum())/float(input_mask_data.sum())*100

        assert overlap_perc > 50, \
            "Normalization failed: only %d%% of the normalized moving image " \
            "mask overlaps with the reference image mask."%overlap_perc
=======
                # Mask the template image with the template mask.
                # Do not use a fixed mask during registration.
                self.norm.inputs.fixed_image = mask(
                        op.join(mni_template, '%dmm_%s.nii.gz' % (resolution, self.inputs.reference)),
                        op.join(mni_template, '%dmm_brainmask.nii.gz' % resolution),
                        "fixed_masked.nii.gz")

                # If a lesion mask is provided...
                if isdefined(self.inputs.lesion_mask):
                    # Create a cost function mask with the form: [global mask]
                    # Use this as the fixed mask.
                    self.norm.inputs.fixed_image_mask = create_cfm(
                            op.join(mni_template, '%dmm_brainmask.nii.gz' % resolution),
                            "fixed_cfm.nii.gz",
                            lesion_mask=None,
                            global_mask=True)

            # If explicit masking is disabled...    
            else:
                # Use the raw template as the fixed image.
                self.norm.inputs.fixed_image = op.join(
                        mni_template, '%dmm_%s.nii.gz' % (resolution, self.inputs.reference))
                # Use the template mask as the fixed mask.
                self.norm.inputs.fixed_image_mask = op.join(
                        mni_template, '%dmm_brainmask.nii.gz' % resolution)
>>>>>>> 6cdfd1fa


def mask(in_file, mask_file, new_name):
    """
    Applies a binary mask to an image.

    Parameters
    ----------
    in_file : str
              Path to a NIfTI file.
    mask_file : str
                Path to a NIfTI file.
    new_name : str
               Path/filename for the masked output image.

    Returns
    -------
    str
        Absolute path of the masked output image.

    Notes
    -----
    in_file and mask_file must be in the same
    image space and have the same dimensions.
    """
    import nibabel as nb
    import os
    # Load the input image
    in_nii = nb.load(in_file)
    # Load the mask image
    mask_nii = nb.load(mask_file)
    # Set all non-mask voxels in the input file to zero.
    data = in_nii.get_data()
    data[mask_nii.get_data() == 0] = 0
    # Save the new masked image.
    new_nii = nb.Nifti1Image(data, in_nii.affine, in_nii.header)
    new_nii.to_filename(new_name)
    return os.path.abspath(new_name)

def create_global_mask(ref_img, out_path):
    """
    Creates a global mask (all voxels = 1)

    Parameters
    ----------
    ref_img : str
        Path to an existing image.
    out_path : str
        Path/filename for the new global mask.

    Returns
    -------
    A new global mask with the same dimensions as ref_img.
    """


def create_cfm(in_file, out_path, lesion_mask, global_mask=True):
    """
    Create a mask to constrain registration.

    Parameters
    ----------
    in_file : str
        Path to an existing image (usually a mask).
        If global_mask = True, this is used as a size/dimension reference.
    out_path : str
        Path/filename for the new cost function mask.
    lesion_mask : str, optional
        Path to an existing binary lesion mask.
    global_mask : bool
        Create a whole-image mask (True) or limit to reference mask (False)

    Returns
    -------
    str
        Absolute path of the new cost function mask.

    Notes
    -----
    in_file and lesion_mask must be in the same
    image space and have the same dimensions
    """
    import nibabel as nb
    import os
    import subprocess

    # Load the input image
    in_nii = nb.load(in_file)
    # If we want a global mask, create one based on the input image.
    if global_mask is True:
        in_data = in_nii.get_data()
        # Set all voxels in the input image to 1
        in_data[:] = 1
        # Replace the original input image.
        in_nii = nb.Nifti1Image(in_data, in_nii.affine, in_nii.header)  

    # If a lesion mask was provided, combine it with the secondary mask.
    if lesion_mask is not None:
        # Reorient the lesion mask and write it to disk
        lm_nii = nb.as_closest_canonical(nb.load(lesion_mask))
        lm_nii.to_filename("lesion_mask_reorient.nii.gz")
        lm_reorient = os.path.abspath("lesion_mask_reorient.nii.gz")  
        if global_mask is True:
            # Write the global mask to disk
            in_nii.to_filename("global_mask.nii.gz")
            # Use this as the secondary mask
            secondary_mask = os.path.abspath("global_mask.nii.gz")
        else:
            # Assume in_file is already a mask. Use this as the secondary mask.
            secondary_mask = in_file
        # Subtract the reoriented lesion mask from the secondary mask.
        res = subprocess.call(["ImageMath", "3", out_path, "-",
            secondary_mask, lm_reorient])   
    else:
        assert (global_mask is True), "If no lesion mask is provided, global_mask must be True"
        # Write the global mask to disk.
        cfm_nii = in_nii
        cfm_nii.to_filename(out_path)

    return os.path.abspath(out_path)
<|MERGE_RESOLUTION|>--- conflicted
+++ resolved
@@ -26,25 +26,17 @@
 
 
 class RobustMNINormalizationInputSpec(BaseInterfaceInputSpec):
-<<<<<<< HEAD
+    """
+    Set inputs to RobustMNINormalization
+    """
     # Enable deprecation
     package_version = niworkflows_version
 
+    # Moving image.
     moving_image = File(exists=True, mandatory=True, desc='image to apply transformation to')
+    # Reference image (optional).
     reference_image = File(exists=True, desc='override the reference image')
-=======
-    """
-    Set inputs to RobustMNINormalization
-    """
-
-    # Moving image.
-    moving_image = InputMultiPath(
-        File(exists=True), mandatory=True, desc='image to apply transformation to')
-    # Reference image (optional). 
-    reference_image = InputMultiPath(
-        File(exists=True), desc='override the reference image')
     # Moving mask (optional).
->>>>>>> 6cdfd1fa
     moving_mask = File(exists=True, desc='moving image mask')
     # Reference mask (optional).
     reference_mask = File(exists=True, desc='reference image mask')
@@ -53,14 +45,8 @@
     # Number of threads to use for ANTs/ITK processes.
     num_threads = traits.Int(cpu_count(), usedefault=True, nohash=True,
                              desc="Number of ITK threads to use")
-<<<<<<< HEAD
     flavor = traits.Enum('precise', 'testing', 'fast', usedefault=True,
                          desc='registration settings parameter set')
-=======
-    # Run in test mode?
-    testing = traits.Bool(False, usedefault=True, desc='use testing settings')
-    # Orientation of input and template images.
->>>>>>> 6cdfd1fa
     orientation = traits.Enum('RAS', 'LAS', mandatory=True, usedefault=True,
                               desc='modify template orientation (should match input image)')
     # Modality of the reference image.
@@ -116,21 +102,12 @@
             # Note this in the log and return those settings.
             NIWORKFLOWS_LOG.info('User-defined settings, overriding defaults')
             return self.inputs.settings
-<<<<<<< HEAD
-
+
+        # Define a prefix for output files based on the modality of the moving image.
         filestart = '{}-mni_registration_{}_'.format(
             self.inputs.moving.lower(), self.inputs.flavor)
 
-=======
-        
-        # Define a prefix for output files based on the modality of the moving image.
-        filestart = '{}-mni_registration_'.format(self.inputs.moving.lower())
-        # If running in test mode, indicate this in the output prefix.
-        if self.inputs.testing:
-            filestart += 'testing_'
-        
-        # Get a list of settings files that match the output prefix. 
->>>>>>> 6cdfd1fa
+        # Get a list of settings files that match the flavor.
         filenames = [i for i in pkgr.resource_listdir('niworkflows', 'data')
                      if i.startswith(filestart) and i.endswith('.json')]
         # Return the settings files.
@@ -140,8 +117,6 @@
     def _run_interface(self, runtime):
         # Get a list of settings files.
         settings_files = self._get_settings()
-
-<<<<<<< HEAD
         ants_args = self._get_ants_args()
 
         if not isdefined(self.inputs.initial_moving_transform):
@@ -151,23 +126,16 @@
                 moving_image=ants_args['moving_image'],
                 num_threads=self.inputs.num_threads).run().outputs.out_file
 
-        for ants_settings in settings_files:
-            interface_result = None
-
-            NIWORKFLOWS_LOG.info('Loading settings from file %s.',
-                                 ants_settings)
-            self.norm = Registration(from_file=ants_settings, **ants_args)
-
-=======
         # For each settings file...
         for ants_settings in settings_files:
             interface_result = None
 
+            NIWORKFLOWS_LOG.info('Loading settings from file %s.',
+                                 ants_settings)
             # Configure an ANTs run based on these settings.
-            self._config_ants(ants_settings)
-            
+            self.norm = Registration(from_file=ants_settings, **ants_args)
+
             # Print the retry number and command line call to the log.
->>>>>>> 6cdfd1fa
             NIWORKFLOWS_LOG.info(
                 'Retry #%d, commandline: \n%s', self.retry, self.norm.cmdline)
             try:
@@ -180,21 +148,19 @@
 
             errfile = op.join(runtime.cwd, 'stderr.nipype')
             outfile = op.join(runtime.cwd, 'stdout.nipype')
- 
+
             shutil.move(errfile, errfile + '.%03d' % self.retry)
             shutil.move(outfile, outfile + '.%03d' % self.retry)
-            
+
             # If registration runs successfully...
             if interface_result is not None:
                 runtime.returncode = 0
                 # Grab the outputs.
                 self._results.update(interface_result.outputs.get())
-<<<<<<< HEAD
                 if isdefined(self.inputs.moving_mask):
                     self._validate_results()
-=======
+
                 # Note this in the log.
->>>>>>> 6cdfd1fa
                 NIWORKFLOWS_LOG.info(
                     'Successful spatial normalization (retry #%d).', self.retry)
                 # Break out of the retry loop.
@@ -207,7 +173,6 @@
         raise RuntimeError(
             'Robust spatial normalization failed after %d retries.' % (self.retry - 1))
 
-<<<<<<< HEAD
     def _get_ants_args(self):
         args = {'moving_image': self.inputs.moving_image,
                 'num_threads': self.inputs.num_threads,
@@ -215,119 +180,49 @@
                 'write_composite_transform': True,
                 'initial_moving_transform': self.inputs.initial_moving_transform}
 
-=======
-    def _config_ants(self, ants_settings):
-        """
-        Configure RobustMNINormalization based on defaults and optional custom
-        settings/inputs set in RobustMNINormalizationInputSpec.
-        """
-        NIWORKFLOWS_LOG.info('Loading settings from file %s.', ants_settings)
-
-        # Call the Registration class from nipype.interfaces.ants
-        self.norm = Registration(
-            moving_image=self.inputs.moving_image,
-            num_threads=self.inputs.num_threads,
-            from_file=ants_settings,
-            terminal_output='file',
-            write_composite_transform=True
-        )
-       
-        """
-        Moving image handling
-        """
-        # If a moving mask is provided...
->>>>>>> 6cdfd1fa
+
         if isdefined(self.inputs.moving_mask):
             # If explicit masking is enabled...
             if self.inputs.explicit_masking:
-<<<<<<< HEAD
                 args['moving_image'] = mask(
                     self.inputs.moving_image,
-=======
-                # Mask the moving image.
-                # Do not use a moving mask during registration.
-                self.norm.inputs.moving_image = mask(
-                    self.inputs.moving_image[0],
->>>>>>> 6cdfd1fa
                     self.inputs.moving_mask,
                     "moving_masked.nii.gz")
-                
-                # If a lesion mask is also provided...
-                if isdefined(self.inputs.lesion_mask):
-                    # Create a cost function mask with the form: [global mask - lesion mask]
-                    # Use this as the moving mask.
-                    self.norm.inputs.moving_image_mask = create_cfm(
-                        self.inputs.moving_mask,
-                        "moving_cfm.nii.gz",
-                        self.inputs.lesion_mask,
-                        global_mask=True)
-            
-            # If a moving mask is provided...
             # But explicit masking is disabled...
             else:
-<<<<<<< HEAD
                 args['moving_image_mask'] = self.inputs.moving_mask
-=======
-                # Use the moving mask.
-                self.norm.inputs.moving_image_mask = self.inputs.moving_mask
-                
-                # If a lesion mask is also provided...
-                if isdefined(self.inputs.lesion_mask):
-                    # Create a cost function mask with the form: [moving mask - lesion mask]
-                    # Use this as the moving mask.
-                    self.norm.inputs.moving_image_mask = create_cfm(
-                        self.inputs.moving_mask,
-                        "moving_cfm.nii.gz",
-                        self.inputs.lesion_mask,
-                        global_mask=False)
-
-        # If no moving mask is provided... 
-        else:
-            # But a lesion mask *is* provided...
+
+            # If a lesion mask is also provided...
             if isdefined(self.inputs.lesion_mask):
-                # Create a cost function mask with the form: [global mask - lesion mask]
-                # Use this as the moving mask.
-                self.norm.inputs.moving_image_mask = create_cfm(
-                    self.inputs.moving_image,
+                args['moving_image_mask'] = create_cfm(
+                    self.inputs.moving_mask,
                     "moving_cfm.nii.gz",
                     self.inputs.lesion_mask,
-                    global_mask=True)
->>>>>>> 6cdfd1fa
-
-        """
-        Reference image handling
-        """
-        # If a reference image is provided....
+                    global_mask=not self.inputs.explicit_masking)
+
+        elif isdefined(self.inputs.lesion_mask):
+            # If a lesion mask is also provided...
+            args['moving_image_mask'] = create_cfm(
+                self.inputs.moving_image,
+                "moving_cfm.nii.gz",
+                self.inputs.lesion_mask,
+                global_mask=True)
+
         if isdefined(self.inputs.reference_image):
-<<<<<<< HEAD
             args['fixed_image'] = self.inputs.reference_image
-=======
-            # Use the reference image as the fixed image. 
-            self.norm.inputs.fixed_image = self.inputs.reference_image
-            
-            # If a reference mask is provided...
->>>>>>> 6cdfd1fa
             if isdefined(self.inputs.reference_mask):
                 # If explicit masking is enabled...
                 if self.inputs.explicit_masking:
-<<<<<<< HEAD
                     args['fixed_image'] = mask(
                         self.inputs.reference_image,
                         self.inputs.mreference_mask,
-=======
-                    # Mask the fixed image.
-                    # Do not use a fixed mask during registration.
-                    self.norm.inputs.fixed_image = mask(
-                        self.inputs.reference_image[0],
-                        self.inputs.reference_mask,
->>>>>>> 6cdfd1fa
                         "fixed_masked.nii.gz")
 
                     # If a lesion mask is also provided...
                     if isdefined(self.inputs.lesion_mask):
                         # Create a cost function mask with the form: [global mask]
                         # Use this as the fixed mask.
-                        self.norm.inputs.fixed_image_mask = create_cfm(
+                        args['fixed_image_mask'] = create_cfm(
                             self.inputs.reference_mask,
                             "fixed_cfm.nii.gz",
                             lesion_mask=None,
@@ -336,55 +231,44 @@
                 # If a reference mask is provided...
                 # But explicit masking is disabled...
                 else:
-<<<<<<< HEAD
                     args['fixed_image_mask'] = self.inputs.reference_mask
+
+            # But a lesion mask "is" provided ...
+            elif isdefined(self.inputs.lesion_mask):
+                # Create a cost function mask with the form: [global mask]
+                # Use this as the fixed mask
+                args['fixed_image_mask'] = create_cfm(
+                    self.inputs.reference_image,
+                    "fixed_cfm.nii.gz",
+                    lesion_mask=None,
+                    global_mask=True)
+
         else:
+            # Raise an error if the user specifies an unsupported image orientation
             if self.inputs.orientation == 'LAS':
                 raise NotImplementedError
 
+            # Get the template specified by the user.
             mni_template = getters.get_dataset(self.inputs.template)
+            # Set the template resolution
             resolution = self.inputs.template_resolution
-=======
-                    # Use use the reference mask.
-                    self.norm.inputs.fixed_image_mask = self.inputs.reference_mask
-
-            # If no reference mask is provided...
-            else:
-                # But a lesion mask *is* provided...
-                if isdefined(self.inputs.lesion_mask):
-                    # Create a cost function mask with the form: [global mask]
-                    # Use this as the fixed mask.
-                    self.norm.inputs.fixed_image_mask = create_cfm(
-                        self.inputs.reference_image,
-                        "fixed_cfm.nii.gz",
-                        lesion_mask=None,
-                        global_mask=True)
-        
-        # If no reference image is provided...
-        else:
-            # Get the template specified by the user.
-            get_template = getattr(getters, 'get_{}'.format(self.inputs.template))
-            mni_template = get_template()
-
-            # Raise an error if the user specifies an unsupported image orientation.
-            if self.inputs.orientation == 'LAS':
-                raise NotImplementedError
-
-            # Set the template resolution.
-            resolution = self.inputs.template_resolution
-            # Use a 2mm template when running in testing mode.
-            if self.inputs.testing:
-                resolution = 2
->>>>>>> 6cdfd1fa
 
             # If explicit masking is enabled...
             if self.inputs.explicit_masking:
-<<<<<<< HEAD
                 args['fixed_image'] = mask(op.join(
                     mni_template, '%dmm_%s.nii.gz' % (resolution, self.inputs.reference)),
                     op.join(
                         mni_template, '%dmm_brainmask.nii.gz' % resolution),
                     "fixed_masked.nii.gz")
+
+                if isdefined(self.inputs.lesion_mask):
+                    # Create a cost function mask with the form: [global mask]
+                    # Use this as the fixed mask.
+                    args['fixed_image_mask'] = create_cfm(
+                        op.join(mni_template, '%dmm_brainmask.nii.gz' % resolution),
+                        "fixed_cfm.nii.gz",
+                        lesion_mask=None,
+                        global_mask=True)
             else:
                 args['fixed_image'] = op.join(
                     mni_template,
@@ -419,33 +303,6 @@
         assert overlap_perc > 50, \
             "Normalization failed: only %d%% of the normalized moving image " \
             "mask overlaps with the reference image mask."%overlap_perc
-=======
-                # Mask the template image with the template mask.
-                # Do not use a fixed mask during registration.
-                self.norm.inputs.fixed_image = mask(
-                        op.join(mni_template, '%dmm_%s.nii.gz' % (resolution, self.inputs.reference)),
-                        op.join(mni_template, '%dmm_brainmask.nii.gz' % resolution),
-                        "fixed_masked.nii.gz")
-
-                # If a lesion mask is provided...
-                if isdefined(self.inputs.lesion_mask):
-                    # Create a cost function mask with the form: [global mask]
-                    # Use this as the fixed mask.
-                    self.norm.inputs.fixed_image_mask = create_cfm(
-                            op.join(mni_template, '%dmm_brainmask.nii.gz' % resolution),
-                            "fixed_cfm.nii.gz",
-                            lesion_mask=None,
-                            global_mask=True)
-
-            # If explicit masking is disabled...    
-            else:
-                # Use the raw template as the fixed image.
-                self.norm.inputs.fixed_image = op.join(
-                        mni_template, '%dmm_%s.nii.gz' % (resolution, self.inputs.reference))
-                # Use the template mask as the fixed mask.
-                self.norm.inputs.fixed_image_mask = op.join(
-                        mni_template, '%dmm_brainmask.nii.gz' % resolution)
->>>>>>> 6cdfd1fa
 
 
 def mask(in_file, mask_file, new_name):
@@ -485,22 +342,6 @@
     new_nii.to_filename(new_name)
     return os.path.abspath(new_name)
 
-def create_global_mask(ref_img, out_path):
-    """
-    Creates a global mask (all voxels = 1)
-
-    Parameters
-    ----------
-    ref_img : str
-        Path to an existing image.
-    out_path : str
-        Path/filename for the new global mask.
-
-    Returns
-    -------
-    A new global mask with the same dimensions as ref_img.
-    """
-
 
 def create_cfm(in_file, out_path, lesion_mask, global_mask=True):
     """
@@ -540,14 +381,14 @@
         # Set all voxels in the input image to 1
         in_data[:] = 1
         # Replace the original input image.
-        in_nii = nb.Nifti1Image(in_data, in_nii.affine, in_nii.header)  
+        in_nii = nb.Nifti1Image(in_data, in_nii.affine, in_nii.header)
 
     # If a lesion mask was provided, combine it with the secondary mask.
     if lesion_mask is not None:
         # Reorient the lesion mask and write it to disk
         lm_nii = nb.as_closest_canonical(nb.load(lesion_mask))
         lm_nii.to_filename("lesion_mask_reorient.nii.gz")
-        lm_reorient = os.path.abspath("lesion_mask_reorient.nii.gz")  
+        lm_reorient = os.path.abspath("lesion_mask_reorient.nii.gz")
         if global_mask is True:
             # Write the global mask to disk
             in_nii.to_filename("global_mask.nii.gz")
@@ -558,11 +399,11 @@
             secondary_mask = in_file
         # Subtract the reoriented lesion mask from the secondary mask.
         res = subprocess.call(["ImageMath", "3", out_path, "-",
-            secondary_mask, lm_reorient])   
+            secondary_mask, lm_reorient])
     else:
         assert (global_mask is True), "If no lesion mask is provided, global_mask must be True"
         # Write the global mask to disk.
         cfm_nii = in_nii
         cfm_nii.to_filename(out_path)
 
-    return os.path.abspath(out_path)
+    return os.path.abspath(out_path)