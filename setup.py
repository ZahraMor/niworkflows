#!/usr/bin/env python
# -*- coding: utf-8 -*-
# @Author: oesteban
# @Date:   2015-11-19 16:44:27
# @Last Modified by:   oesteban
""" niworkflows setup script """


def main():
    """ Install entry-point """
    from os import path as op
    from inspect import getfile, currentframe
    from setuptools import setup, find_packages
    from niworkflows.__about__ import (
        __packagename__,
        __author__,
        __email__,
        __maintainer__,
        __license__,
        __description__,
        __longdesc__,
        __url__,
        DOWNLOAD_URL,
        CLASSIFIERS,
        REQUIRES,
        SETUP_REQUIRES,
        LINKS_REQUIRES,
        TESTS_REQUIRES,
        EXTRA_REQUIRES,
    )

    pkg_data = {
        'niworkflows': [
            'data/t1-mni_registration*.json',
            'data/bold-mni_registration*.json',
        ]}

    root_dir = op.dirname(op.abspath(getfile(currentframe())))
    version = None
    cmdclass = {}
    if op.isfile(op.join(root_dir, __packagename__, 'VERSION')):
        with open(op.join(root_dir, __packagename__, 'VERSION')) as vfile:
            version = vfile.readline().strip()
        pkg_data[__packagename__].insert(0, 'VERSION')

    if version is None:
        import versioneer
        version = versioneer.get_version()
        cmdclass = versioneer.get_cmdclass()

    setup(
        name=__packagename__,
        version=version,
        description=__description__,
        long_description=__longdesc__,
        author=__author__,
        author_email=__email__,
        maintainer=__maintainer__,
        maintainer_email=__email__,
        license=__license__,
        url=__url__,
        download_url=DOWNLOAD_URL,
        classifiers=CLASSIFIERS,
        packages=find_packages(exclude=['*.tests']),
        zip_safe=False,
        # Dependencies handling
        setup_requires=SETUP_REQUIRES,
        install_requires=list(set(REQUIRES)),
        dependency_links=LINKS_REQUIRES,
        tests_require=TESTS_REQUIRES,
        extras_require=EXTRA_REQUIRES,
        # Data
        package_data=pkg_data,
        include_package_data=True,
<<<<<<< HEAD
        entry_points={'console_scripts': [
            'templateflow=niworkflows.anat.templateflow:cli'
        ]},
=======
        cmdclass=cmdclass,
>>>>>>> 69742279
    )


if __name__ == '__main__':
    main()<|MERGE_RESOLUTION|>--- conflicted
+++ resolved
@@ -72,13 +72,10 @@
         # Data
         package_data=pkg_data,
         include_package_data=True,
-<<<<<<< HEAD
         entry_points={'console_scripts': [
             'templateflow=niworkflows.anat.templateflow:cli'
         ]},
-=======
         cmdclass=cmdclass,
->>>>>>> 69742279
     )
 
 
